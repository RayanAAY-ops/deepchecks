# ----------------------------------------------------------------------------
# Copyright (C) 2021-2022 Deepchecks (https://www.deepchecks.com)
#
# This file is part of Deepchecks.
# Deepchecks is distributed under the terms of the GNU Affero General
# Public License (version 3 or later).
# You should have received a copy of the GNU Affero General Public License
# along with Deepchecks.  If not, see <http://www.gnu.org/licenses/>.
# ----------------------------------------------------------------------------
#
name: Release

on:
  push:
    tags:
      - "[0-9]+.[0-9]+.[0-9]+"

env:
  DISABLE_DEEPCHECKS_ANONYMOUS_TELEMETRY: "true"

jobs:
<<<<<<< HEAD
#  Security-Check:
#    runs-on: ubuntu-latest
#    steps:
#      - uses: actions/checkout@v2.3.4
#      - name: Run Snyk to check for vulnerabilities
#        uses: snyk/actions/python@master
#        env:
#          SNYK_TOKEN: ${{ secrets.SNYK_TOKEN }}
#        with:
#          args: --sarif-file-output=snyk.sarif --severity-threshold=high
#      - name: Upload result to GitHub Code Scanning
#        uses: github/codeql-action/upload-sarif@v1
#        with:
#          sarif_file: snyk.sarif
#  Update-Version:
#    runs-on: ubuntu-latest
#    needs: Security-Check
#    steps:
#      - uses: actions/checkout@v2.3.4
#      - name: Fetch resources
#        run: ./.github/scripts/update_version.sh
#
#      - name: Update version
#        uses: test-room-7/action-update-file@v1
#        with:
#          file-path: VERSION
#          commit-msg: New version release
#          github-token: ${{ secrets.CI_GH_TOKEN }}
=======
  Security-Check:
    runs-on: ubuntu-latest
    steps:
      - uses: actions/checkout@v2.3.4
      - name: Run Snyk to check for vulnerabilities
        uses: snyk/actions/python@master
        env:
          SNYK_TOKEN: ${{ secrets.SNYK_TOKEN }}
        with:
          args: --sarif-file-output=snyk.sarif --severity-threshold=high
      - name: Upload result to GitHub Code Scanning
        uses: github/codeql-action/upload-sarif@v1
        with:
          sarif_file: snyk.sarif
  Update-Version:
    runs-on: ubuntu-latest
    needs: Security-Check
    steps:
      - uses: actions/checkout@v2.3.4
      - name: Fetch resources
        run: ./.github/scripts/update_version.sh

      - name: Update version
        uses: test-room-7/action-update-file@v1
        with:
          file-path: deepchecks/VERSION
          commit-msg: New version release
          github-token: ${{ secrets.CI_GH_TOKEN }}
>>>>>>> b8898efa
  Create-Release:
    runs-on: ubuntu-latest
    steps:
    - uses: actions/checkout@v2

    - name: Set up Python 3.9
      uses: actions/setup-python@v2
      with:
        python-version: 3.9

    - name: "Upload Package"
      run: |
        TAG=$(echo -n "${{ github.event.ref }}" | cut -d '/' -f3)
        make release version=$TAG
      env:
        TWINE_REPOSITORY_URL: ${{ secrets.REPOSITORY_URL }}
        TWINE_USERNAME: ${{ secrets.REPOSITORY_USERNAME }}
        TWINE_PASSWORD: ${{ secrets.REPOSITORY_PASSWORD }}

    - uses: "marvinpinto/action-automatic-releases@latest"
      with:
        repo_token: "${{ secrets.GITHUB_TOKEN }}"
        prerelease: false
        files: |
          dist/*.whl
          dist/*.tar.gz
          LICENSE<|MERGE_RESOLUTION|>--- conflicted
+++ resolved
@@ -19,7 +19,6 @@
   DISABLE_DEEPCHECKS_ANONYMOUS_TELEMETRY: "true"
 
 jobs:
-<<<<<<< HEAD
 #  Security-Check:
 #    runs-on: ubuntu-latest
 #    steps:
@@ -48,36 +47,6 @@
 #          file-path: VERSION
 #          commit-msg: New version release
 #          github-token: ${{ secrets.CI_GH_TOKEN }}
-=======
-  Security-Check:
-    runs-on: ubuntu-latest
-    steps:
-      - uses: actions/checkout@v2.3.4
-      - name: Run Snyk to check for vulnerabilities
-        uses: snyk/actions/python@master
-        env:
-          SNYK_TOKEN: ${{ secrets.SNYK_TOKEN }}
-        with:
-          args: --sarif-file-output=snyk.sarif --severity-threshold=high
-      - name: Upload result to GitHub Code Scanning
-        uses: github/codeql-action/upload-sarif@v1
-        with:
-          sarif_file: snyk.sarif
-  Update-Version:
-    runs-on: ubuntu-latest
-    needs: Security-Check
-    steps:
-      - uses: actions/checkout@v2.3.4
-      - name: Fetch resources
-        run: ./.github/scripts/update_version.sh
-
-      - name: Update version
-        uses: test-room-7/action-update-file@v1
-        with:
-          file-path: deepchecks/VERSION
-          commit-msg: New version release
-          github-token: ${{ secrets.CI_GH_TOKEN }}
->>>>>>> b8898efa
   Create-Release:
     runs-on: ubuntu-latest
     steps:
