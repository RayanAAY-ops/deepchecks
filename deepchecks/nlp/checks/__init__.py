# ----------------------------------------------------------------------------
# Copyright (C) 2021-2023 Deepchecks (https://www.deepchecks.com)
#
# This file is part of Deepchecks.
# Deepchecks is distributed under the terms of the GNU Affero General
# Public License (version 3 or later).
# You should have received a copy of the GNU Affero General Public License
# along with Deepchecks.  If not, see <http://www.gnu.org/licenses/>.
# ----------------------------------------------------------------------------
#
"""Module importing all nlp checks."""

from deepchecks.nlp.checks.data_integrity import PropertyLabelCorrelation, TextPropertyOutliers
from deepchecks.nlp.checks.model_evaluation import (ConfusionMatrixReport, MetadataSegmentsPerformance, PredictionDrift,
                                                    PropertySegmentsPerformance, SingleDatasetPerformance)
from deepchecks.nlp.checks.train_test_validation import LabelDrift, TextEmbeddingsDrift

__all__ = [
    # Data Integrity
    'PropertyLabelCorrelation',
    'TextPropertyOutliers',

    # Model Evaluation
    'SingleDatasetPerformance',
    'MetadataSegmentsPerformance',
    'PropertySegmentsPerformance',
<<<<<<< HEAD
    'PredictionDrift',
=======
    'ConfusionMatrixReport',
>>>>>>> 1657295a

    # Train Test Validation
    'LabelDrift',
    'TextEmbeddingsDrift',
]<|MERGE_RESOLUTION|>--- conflicted
+++ resolved
@@ -24,11 +24,8 @@
     'SingleDatasetPerformance',
     'MetadataSegmentsPerformance',
     'PropertySegmentsPerformance',
-<<<<<<< HEAD
+    'ConfusionMatrixReport',
     'PredictionDrift',
-=======
-    'ConfusionMatrixReport',
->>>>>>> 1657295a
 
     # Train Test Validation
     'LabelDrift',
