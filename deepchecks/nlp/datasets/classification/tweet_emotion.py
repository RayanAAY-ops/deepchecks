--- conflicted
+++ resolved
@@ -28,15 +28,9 @@
 
 __all__ = ['load_data', 'load_embeddings', 'load_precalculated_predictions']
 
-<<<<<<< HEAD
-_FULL_DATA_URL = 'https://figshare.com/ndownloader/files/39486889'
+_FULL_DATA_URL = 'https://ndownloader.figshare.com/files/39486889'
 _EMBEDDINGS_URL = 'https://ndownloader.figshare.com/files/39729283'
-_PROPERTIES_URL = 'https://ndownloader.figshare.com/files/39460924'
-=======
-_FULL_DATA_URL = 'https://ndownloader.figshare.com/files/39486889'
-_EMBEDDINGS_URL = 'https://ndownloader.figshare.com/files/39264332'
 _PROPERTIES_URL = 'https://ndownloader.figshare.com/files/39717619'
->>>>>>> 1657295a
 _PREDICTIONS_URL = 'https://ndownloader.figshare.com/files/39264461'
 
 ASSETS_DIR = pathlib.Path(__file__).absolute().parent.parent / 'assets' / 'tweet_emotion'
@@ -74,6 +68,29 @@
         return train, test
     else:
         return embeddings.drop(columns=['train_test_split']).sort_index()
+
+    # TODO RESOLVE
+    # def load_embeddings(as_train_test: bool = False) -> np.ndarray:
+    #     """Load and return the embeddings of the tweet_emotion dataset calculated by OpenAI.
+    #
+    #     Parameters
+    #     ----------
+    #     as_train_test : bool, default: True
+    #         If True, the returned data is split into train and test exactly like the toy model
+    #         was trained. The first return value is the train data and the second is the test data.
+    #         Otherwise, returns a single object.
+    #
+    #     Returns
+    #     -------
+    #     embeddings : np.ndarray
+    #         Embeddings for the tweet_emotion dataset.
+    #     """
+    #     all_embeddings = _read_and_save('tweet_emotion_embeddings.csv', _EMBEDDINGS_URL)
+    #     if as_train_test:
+    #         train_indexes, test_indexes = _get_train_test_indexes()
+    #         return all_embeddings[train_indexes], all_embeddings[test_indexes]
+    #     else:
+    #         return all_embeddings
 
 
 def load_properties(as_train_test: bool = True) -> t.Union[pd.DataFrame, t.Tuple[pd.DataFrame, pd.DataFrame]]:
@@ -145,11 +162,7 @@
             embeddings = load_embeddings(as_train_test=False) if include_embeddings else None
             dataset = TextData(dataset.text, label=dataset[_target], task_type='text_classification',
                                metadata=dataset.drop(columns=[_target, 'text']),
-<<<<<<< HEAD
-                               embeddings=embeddings, properties=properties, index=dataset.index)
-=======
-                               properties=properties)
->>>>>>> 1657295a
+                               embeddings=embeddings, properties=properties)
         return dataset
     else:
         # train has more sport and Customer Complains but less Terror and Optimism
@@ -161,51 +174,15 @@
             train_embeds, test_embeds = load_embeddings(as_train_test=True) if include_embeddings else (None, None)
 
             train = TextData(train.text, label=train[_target], task_type='text_classification',
-<<<<<<< HEAD
-                             index=train.index, metadata=train.drop(columns=[_target, 'text']),
+                             metadata=train.drop(columns=[_target, 'text']),
                              embeddings=train_embeds, properties=train_props)
             test = TextData(test.text, label=test[_target], task_type='text_classification',
-                            index=test.index, metadata=test.drop(columns=[_target, 'text']),
+                            metadata=test.drop(columns=[_target, 'text']),
                             embeddings=test_embeds, properties=test_props)
         return train, test
 
 
 def load_precalculated_predictions(pred_format: str = 'predictions') -> np.array:
-=======
-                             metadata=train.drop(columns=[_target, 'text']),
-                             properties=train_properties)
-            test = TextData(test.text, label=test[_target], task_type='text_classification',
-                            metadata=test.drop(columns=[_target, 'text']),
-                            properties=test_properties)
-        return train, test
-
-
-def load_embeddings(as_train_test: bool = False) -> np.ndarray:
-    """Load and return the embeddings of the tweet_emotion dataset calculated by OpenAI.
-
-    Parameters
-    ----------
-    as_train_test : bool, default: True
-        If True, the returned data is split into train and test exactly like the toy model
-        was trained. The first return value is the train data and the second is the test data.
-        Otherwise, returns a single object.
-
-    Returns
-    -------
-    embeddings : np.ndarray
-        Embeddings for the tweet_emotion dataset.
-    """
-    all_embeddings = _read_and_save('tweet_emotion_embeddings.csv', _EMBEDDINGS_URL)
-    if as_train_test:
-        train_indexes, test_indexes = _get_train_test_indexes()
-        return all_embeddings[train_indexes], all_embeddings[test_indexes]
-    else:
-        return all_embeddings
-
-
-def load_precalculated_predictions(pred_format: str = 'predictions',
-                                   as_train_test: bool = False) -> np.array:
->>>>>>> 1657295a
     """Load and return a precalculated predictions for the dataset.
 
     Parameters
