--- conflicted
+++ resolved
@@ -66,8 +66,8 @@
             dataset_name=dataset_name,
             label_classes=label_classes
         )
-<<<<<<< HEAD
-        self.user_index_name = user_index_name
+        self._user_index_name = user_index_name
+        self._item_to_index = item_to_index
 
     def copy(self: TDataset, new_data: pd.DataFrame) -> TDataset:
         """Create a copy of this Dataset with new data.
@@ -84,9 +84,6 @@
         dataset = super().copy(new_data)
         dataset.user_index_name = self.user_index_name
         return dataset
-=======
-        self._user_index_name = user_index_name
-        self._item_to_index = item_to_index
 
     @property
     def user_index_name(self) -> t.Optional[t.Hashable]:
@@ -96,5 +93,4 @@
     @property
     def item_to_index(self) -> t.Optional[t.Mapping[t.Hashable, int]]:
         """Get the item to index mapping."""
-        return self._item_to_index
->>>>>>> 7778c3f4
+        return self._item_to_index