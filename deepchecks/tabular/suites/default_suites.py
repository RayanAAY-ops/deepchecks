--- conflicted
+++ resolved
@@ -13,19 +13,6 @@
 Each function returns a new suite that is initialized with a list of checks and default conditions.
 It is possible to customize these suites by editing the checks and conditions inside it after the suites' creation.
 """
-<<<<<<< HEAD
-from deepchecks.tabular.checks import (
-    MixedNulls, SpecialCharacters, StringLengthOutOfBounds, StringMismatch, MixedDataTypes,
-    DateTrainTestLeakageDuplicates, SingleFeatureContributionTrainTest, TrainTestSamplesMix,
-    DateTrainTestLeakageOverlap, IdentifierLeakage, IndexTrainTestLeakage, DominantFrequencyChange,
-    CategoryMismatchTrainTest, NewLabelTrainTest, StringMismatchComparison, TrainTestFeatureDrift, WholeDatasetDrift,
-    ConfusionMatrixReport, RocReport, CalibrationScore,
-    RegressionErrorDistribution, RegressionSystematicError, PerformanceReport, SimpleModelComparison, BoostingOverfit,
-    ModelInfo, ColumnsInfo, DataDuplicates, IsSingleValue, LabelAmbiguity, DatasetsSizeComparison,
-    UnusedFeatures, ModelInferenceTime, ModelErrorAnalysis, TrainTestLabelDrift
-)
-=======
->>>>>>> c3df4f2a
 from deepchecks.tabular import Suite
 from deepchecks.tabular.checks import (BoostingOverfit, CalibrationScore,
                                        CategoryMismatchTrainTest, ColumnsInfo,
@@ -69,12 +56,8 @@
         DataDuplicates().add_condition_ratio_not_greater_than(),
         StringLengthOutOfBounds().add_condition_ratio_of_outliers_not_greater_than(),
         SpecialCharacters().add_condition_ratio_of_special_characters_not_grater_than(),
-<<<<<<< HEAD
-        LabelAmbiguity().add_condition_ambiguous_sample_ratio_not_greater_than()
-=======
         ConflictingLabels().add_condition_ratio_of_conflicting_labels_not_greater_than(),
         OutlierSampleDetection()
->>>>>>> c3df4f2a
     )
 
 
