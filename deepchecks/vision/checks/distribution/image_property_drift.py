--- conflicted
+++ resolved
@@ -77,13 +77,8 @@
 
     def __init__(
             self,
-<<<<<<< HEAD
             image_properties: t.Optional[t.List[t.Dict[str, t.Any]]] = None,
-            margin_quantile_filter: float = 0,
-=======
-            image_properties: t.List[t.Dict[str, t.Any]] = None,
             margin_quantile_filter: float = 0.025,
->>>>>>> 11b9e524
             max_num_categories_for_drift: int = 10,
             max_num_categories_for_display: int = 10,
             show_categories_by: str = 'largest_difference',
