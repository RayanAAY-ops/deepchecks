--- conflicted
+++ resolved
@@ -13,10 +13,6 @@
 from typing import Sized, Optional
 
 import albumentations
-<<<<<<< HEAD
-import imgaug
-=======
->>>>>>> e3336a04
 import imgaug.augmenters as iaa
 import torch
 
@@ -52,36 +48,22 @@
                 iaa.contrast.LinearContrast([0.8, 1.2]),
                 iaa.color.MultiplyBrightness([0.8, 1.2])
 
-<<<<<<< HEAD
-            ], name="RandomBrightnessContrast"),
-=======
             ], name='RandomBrightnessContrast'),
->>>>>>> e3336a04
             # mimics albumentations.ShiftScaleRotate
             iaa.geometric.Affine(scale=[0.9, 1.1],
                                  translate_percent=[-0.0625, 0.0625],
                                  rotate=[-45, 45],
                                  order=1,
                                  cval=0,
-<<<<<<< HEAD
-                                 mode="reflect",
-                                 name="ShiftScaleRotate")
-=======
                                  mode='reflect',
                                  name='ShiftScaleRotate')
->>>>>>> e3336a04
         ]
         if data_dim == 3:
             augmentations.extend([
                 # mimics h(p=1.0),
                 iaa.WithColorspace(
-<<<<<<< HEAD
-                    to_colorspace="HSV",
-                    from_colorspace="RGB",
-=======
                     to_colorspace='HSV',
                     from_colorspace='RGB',
->>>>>>> e3336a04
                     children=[
                         # Hue
                         iaa.WithChannels(0, iaa.Add((-20, 20))),
@@ -90,20 +72,12 @@
                         # Value
                         iaa.WithChannels(0, iaa.Add((-20, 20))),
                     ],
-<<<<<<< HEAD
-                    name="HueSaturationValue"
-=======
                     name='HueSaturationValue'
->>>>>>> e3336a04
                 ),
                 # mimics albumentations.RGBShift
                 iaa.Add(value=[-15, 15],
                         per_channel=True,
-<<<<<<< HEAD
-                        name="RGBShift")
-=======
                         name='RGBShift')
->>>>>>> e3336a04
             ])
         return augmentations
 
