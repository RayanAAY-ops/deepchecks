# ----------------------------------------------------------------------------
# Copyright (C) 2021-2022 Deepchecks (https://www.deepchecks.com)
#
# This file is part of Deepchecks.
# Deepchecks is distributed under the terms of the GNU Affero General
# Public License (version 3 or later).
# You should have received a copy of the GNU Affero General Public License
# along with Deepchecks.  If not, see <http://www.gnu.org/licenses/>.
# ----------------------------------------------------------------------------
#
"""Tests for Mixed Types check"""
import numpy as np
import pandas as pd
# Disable wildcard import check for hamcrest
<<<<<<< HEAD
from hamcrest import (assert_that, calling, close_to, equal_to, has_entries,
                      has_entry, has_items, has_length, raises)
=======
from hamcrest import assert_that, calling, close_to, equal_to, has_entries, has_entry, has_items, has_length, raises
>>>>>>> 6861918f

from deepchecks.core import ConditionCategory
from deepchecks.core.errors import DeepchecksValueError
from deepchecks.tabular.checks.data_integrity.mixed_data_types import MixedDataTypes
from deepchecks.tabular.dataset import Dataset
from tests.base.utils import equal_condition_result


def test_single_column_no_mix():
    # Arrange
    data = {'col1': ['foo', 'bar', 'cat']}
    dataframe = pd.DataFrame(data=data)
    # Act
    result = MixedDataTypes().run(dataframe)
    # Assert
    assert_that(result.value, equal_to({'col1': {}}))


def test_single_column_explicit_mix():
    # Arrange
    data = {'col1': [1, 'bar', 'cat']}
    dataframe = pd.DataFrame(data=data)
    # Act
    result = MixedDataTypes().run(dataframe)
    # Assert
    assert_that(result.value, has_entries({'col1': has_entries({
        'strings': close_to(0.66, 0.01), 'numbers': close_to(0.33, 0.01)
    })}))


def test_single_column_stringed_mix():
    # Arrange
    data = {'col1': ['1', 'bar', 'cat']}
    dataframe = pd.DataFrame(data=data)
    # Act
    result = MixedDataTypes().run(dataframe)
    # Assert
    assert_that(result.value, has_entries({'col1': has_entries({
        'strings': close_to(0.66, 0.01), 'numbers': close_to(0.33, 0.01)
    })}))


def test_double_column_one_mix():
    # Arrange
    data = {'col1': ['1', 'bar', 'cat'], 'col2': [6, 66, 666.66]}
    dataframe = pd.DataFrame(data=data)
    # Act
    result = MixedDataTypes().run(dataframe)
    # Assert
    assert_that(result.value, has_entries({
        'col1': has_entries({'strings': close_to(0.66, 0.01), 'numbers': close_to(0.33, 0.01)}),
        'col2': equal_to({})
    }))


def test_double_column_ignored_mix():
    # Arrange
    data = {'col1': ['1', 'bar', 'cat'], 'col2': [6, 66, 666.66]}
    dataframe = pd.DataFrame(data=data)
    # Act
    result = MixedDataTypes(ignore_columns=['col1']).run(dataframe)
    # Assert
    assert_that(result.value, equal_to({'col2': {}}))


def test_double_column_specific_mix():
    # Arrange
    data = {'col1': ['1', 'bar', 'cat'], 'col2': ['6', 66, 666.66]}
    dataframe = pd.DataFrame(data=data)
    # Act
    result = MixedDataTypes(columns=['col1']).run(dataframe)
    # Assert
    assert_that(result.value, has_length(1))
    assert_that(result.value, has_entries(col1=has_entries({
        'strings': close_to(0.66, 0.01), 'numbers': close_to(0.33, 0.01)
    })))


def test_double_column_specific_and_ignored_mix():
    # Arrange
    data = {'col1': ['1', 'bar', 'cat'], 'col2': [6, 66, 666.66]}
    dataframe = pd.DataFrame(data=data)
    # Act & Assert
    check = MixedDataTypes(ignore_columns=['col1'], columns=['col1'])
    assert_that(calling(check.run).with_args(dataframe),
                raises(DeepchecksValueError))


def test_double_column_double_mix():
    # Arrange
    data = {'col1': ['1', 'bar', 'cat'], 'col2': [6, '66.66.6', 666.66]}
    dataframe = pd.DataFrame(data=data)
    # Act
    result = MixedDataTypes().run(dataframe)
    # Assert
    assert_that(result.value, has_entries({
        'col1': has_entries({'strings': close_to(0.66, 0.01), 'numbers': close_to(0.33, 0.01)}),
        'col2': has_entries({'strings': close_to(0.33, 0.01), 'numbers': close_to(0.66, 0.01)})
    }))


def test_condition_pass_all_columns():
    # Arrange
    data = {'col1': ['1', 'bar', 'cat'], 'col2': [6, 66, 666.66]}
    dataframe = pd.DataFrame(data=data)
    check = MixedDataTypes().add_condition_rare_type_ratio_not_in_range()
    # Act
    result = check.conditions_decision(check.run(dataframe))
    # Assert
    assert_that(result, has_items(
        equal_condition_result(is_pass=True,
                               details='2 columns passed: found 1 columns with negligible types mix, and 1 columns '
                                       'without any types mix',
                               name='Rare data types in column are either more than 10% or less than 1% of the data')
    ))


def test_condition_pass_fail_single_column():
    # Arrange
    data = {'col1': ['1', 'bar', 'cat'], 'col2': [6, 66, 666.66]}
    dataframe = pd.DataFrame(data=data)
    check = MixedDataTypes(columns=['col1']).add_condition_rare_type_ratio_not_in_range((0.01, 0.4))
    # Act
    result = check.conditions_decision(check.run(dataframe))
    # Assert
    assert_that(result, has_items(
        equal_condition_result(is_pass=False,
                               name='Rare data types in column are either more than 40% or less '
                                    'than 1% of the data',
                               details='Found 1 columns with non-negligible quantities of samples with a different '
                                       'data type from the majority of samples: [\'col1\']',
                               category=ConditionCategory.WARN)
    ))


def test_condition_pass_fail_ignore_column():
    # Arrange
    data = {'col1': ['1', 'bar', 'cat'], 'col2': [6, 66, 666.66]}
    dataframe = pd.DataFrame(data=data)
    check = MixedDataTypes(ignore_columns=['col2']).add_condition_rare_type_ratio_not_in_range((0.01, 0.4))
    # Act
    result = check.conditions_decision(check.run(dataframe))
    # Assert
    assert_that(result, has_items(
        equal_condition_result(is_pass=False,
                               name='Rare data types in column are either more than 40% or'
                                    ' less than 1% of the data',
                               details='Found 1 columns with non-negligible quantities of samples with a different '
                                       'data type from the majority of samples: [\'col1\']',
                               category=ConditionCategory.WARN)
    ))


def test_fi_n_top(diabetes_split_dataset_and_model):
    train, _, clf = diabetes_split_dataset_and_model
    train = Dataset(train.data.copy(), label='target', cat_features=['sex'])
    train.data.loc[train.data.index % 4 == 1, 'age'] = 'a'
    train.data.loc[train.data.index % 4 == 1, 'bmi'] = 'a'
    train.data.loc[train.data.index % 4 == 1, 'bp'] = 'a'
    train.data.loc[train.data.index % 4 == 1, 'sex'] = 'a'
    # Arrange
    check = MixedDataTypes(n_top_columns=3)
    # Act
    result = check.run(train, clf)
    # Assert - Display table is transposed so check columns length
    assert_that(result.display[1].columns, has_length(3))


def test_no_mix_nan():
    # Arrange
    data = {'col1': [np.nan, 'bar', 'cat'], 'col2': ['a', np.nan, np.nan]}
    dataframe = pd.DataFrame(data=data)
    # Act
    result = MixedDataTypes().run(dataframe)
    # Assert
    assert_that(result.value, equal_to({'col1': {}, 'col2': {}}))


def test_mix_nan():
    # Arrange
    data = {'col1': [np.nan, '1', 'cat'], 'col2': ['7', np.nan, np.nan]}
    dataframe = pd.DataFrame(data=data)
    # Act
    result = MixedDataTypes().run(dataframe)
    # Assert
    assert_that(result.value, has_entries({
        'col1': has_entries({'strings': close_to(0.5, 0.01), 'numbers': close_to(0.5, 0.01)}),
        'col2': equal_to({})
    }))
<|MERGE_RESOLUTION|>--- conflicted
+++ resolved
@@ -12,12 +12,7 @@
 import numpy as np
 import pandas as pd
 # Disable wildcard import check for hamcrest
-<<<<<<< HEAD
-from hamcrest import (assert_that, calling, close_to, equal_to, has_entries,
-                      has_entry, has_items, has_length, raises)
-=======
 from hamcrest import assert_that, calling, close_to, equal_to, has_entries, has_entry, has_items, has_length, raises
->>>>>>> 6861918f
 
 from deepchecks.core import ConditionCategory
 from deepchecks.core.errors import DeepchecksValueError
